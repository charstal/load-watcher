<<<<<<< HEAD
FROM alpine

ADD ./bin/load-watcher /usr/local/bin/load-watcher
=======
FROM golang:1.15.5

WORKDIR /go/src/github.com/paypal/load-watcher
COPY . .
RUN make build
>>>>>>> 5651e2f2

FROM alpine:3.12

COPY --from=0 /go/src/github.com/paypal/load-watcher/bin/load-watcher /bin/load-watcher

CMD ["/bin/load-watcher"]<|MERGE_RESOLUTION|>--- conflicted
+++ resolved
@@ -1,14 +1,10 @@
-<<<<<<< HEAD
-FROM alpine
-
-ADD ./bin/load-watcher /usr/local/bin/load-watcher
-=======
 FROM golang:1.15.5
 
+RUN go env -w GO111MODULE=on
+RUn go env -w GOPROXY=https://goproxy.cn,direct
 WORKDIR /go/src/github.com/paypal/load-watcher
 COPY . .
 RUN make build
->>>>>>> 5651e2f2
 
 FROM alpine:3.12
 
